# Minify
Minify is a CLI implemention of the minify [library package](https://github.com/tdewolff/minify/blob/master/README.md).

## Installation
Make sure you have [Go](http://golang.org/) and [Git](http://git-scm.com/) installed.

Run the following command

	go get github.com/tdewolff/minify/cmd/minify

and the `minify` command will be in your `$GOPATH/bin`.

## Usage

	Usage: minify [options] [inputs]

	Options:
<<<<<<< HEAD
	  -o:    Output file (stdout when empty)
	  -type: File extension (css, html, js, json, svg or xml), optional for input files
	  -d:    Directory to search for files
	  -r:    Recursively minify everything
=======
	  -a, --all=false: Minify all files, including hidden files and files in hidden directories
	  -f, --force=false: Force overwriting existing files
	  -l, --list=false: List all accepted filetypes
		  --match="": Filename pattern matching using regular expressions, see https://github.com/google/re2/wiki/Syntax
		  --mime="": Mimetype (text/css, application/javascript, ...), optional for input filenames, has precendence over -type
	  -o, --output="": Output (concatenated) file (stdout when empty) or directory
	  -r, --recursive=false: Recursively minify directories
		  --type="": Filetype (css, html, js, ...), optional for input filenames
	  -v, --verbose=false: Verbose

	Input:
	  Files or directories, optional when using piping

### Types

	css     text/css
	htm     text/html
	html    text/html
	js      application/javascript
	json    application/json
	svg     image/svg+xml
	xml     text/xml
>>>>>>> 0441c272

## Examples
The following commands are variations one can use to minify files:

```sh
$ minify file.html # file.html &#8594; file.min.html

<<<<<<< HEAD
$ minify -type css -o file.min.less file.less

$ minify -type js < file.js > file.min.js

$ cat file.html | minify -type html > file.min.html
=======
$ minify --type=css -o file_minified.ext file.ext # file.ext &#8594; file_minified.ext

$ minify --mime=application/javascript < file.js > file.min.js

$ cat file.html | minify --type=html > file.min.html
>>>>>>> 0441c272
```

It is also possible to overwrite the input file by the output file. Overwriting existing files needs to happen forcefully. However, overwriting won't work with input/output redirection streams. Using the following command the input file will be loaded into memory first before writing to the output file:

```sh
$ minify -f -o file.html file.html
```

You can also give directories as input, and these directories can be minified recursively:
```sh
$ minify . # minify files in current working directory (no subdirectories)

$ minify -r dir # minify files in dir recursively

$ minify -r --match=\.js dir # minify only javascript files in dir
```
<|MERGE_RESOLUTION|>--- conflicted
+++ resolved
@@ -15,12 +15,6 @@
 	Usage: minify [options] [inputs]
 
 	Options:
-<<<<<<< HEAD
-	  -o:    Output file (stdout when empty)
-	  -type: File extension (css, html, js, json, svg or xml), optional for input files
-	  -d:    Directory to search for files
-	  -r:    Recursively minify everything
-=======
 	  -a, --all=false: Minify all files, including hidden files and files in hidden directories
 	  -f, --force=false: Force overwriting existing files
 	  -l, --list=false: List all accepted filetypes
@@ -43,7 +37,6 @@
 	json    application/json
 	svg     image/svg+xml
 	xml     text/xml
->>>>>>> 0441c272
 
 ## Examples
 The following commands are variations one can use to minify files:
@@ -51,19 +44,11 @@
 ```sh
 $ minify file.html # file.html &#8594; file.min.html
 
-<<<<<<< HEAD
-$ minify -type css -o file.min.less file.less
-
-$ minify -type js < file.js > file.min.js
-
-$ cat file.html | minify -type html > file.min.html
-=======
 $ minify --type=css -o file_minified.ext file.ext # file.ext &#8594; file_minified.ext
 
 $ minify --mime=application/javascript < file.js > file.min.js
 
 $ cat file.html | minify --type=html > file.min.html
->>>>>>> 0441c272
 ```
 
 It is also possible to overwrite the input file by the output file. Overwriting existing files needs to happen forcefully. However, overwriting won't work with input/output redirection streams. Using the following command the input file will be loaded into memory first before writing to the output file:
@@ -79,4 +64,4 @@
 $ minify -r dir # minify files in dir recursively
 
 $ minify -r --match=\.js dir # minify only javascript files in dir
-```
+```