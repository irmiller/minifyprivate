--- conflicted
+++ resolved
@@ -43,24 +43,18 @@
 	}
 
 	m := minify.New()
-<<<<<<< HEAD
-	b := &bytes.Buffer{}
-	assert.Nil(t, Minify(m, b, bytes.NewBufferString(input), "text/xml", nil), "Minify must not return error in "+input)
-	assert.Equal(t, expected, b.String(), "Minify must give expected result in "+input)
-=======
 	for _, tt := range xmlTests {
 		b := &bytes.Buffer{}
-		assert.Nil(t, Minify(m, "text/xml", b, bytes.NewBufferString(tt.xml)), "Minify must not return error in "+tt.xml)
+		assert.Nil(t, Minify(m, b, bytes.NewBufferString(tt.xml), "text/xml", nil), "Minify must not return error in "+tt.xml)
 		assert.Equal(t, tt.expected, b.String(), "Minify must give expected result in "+tt.xml)
 	}
->>>>>>> a762ea0d
 }
 
 func TestReaderErrors(t *testing.T) {
 	m := minify.New()
 	r := test.NewErrorReader(0)
 	w := &bytes.Buffer{}
-	assert.Equal(t, test.ErrPlain, Minify(m, "text/xml", w, r), "Minify must return error at first read")
+	assert.Equal(t, test.ErrPlain, Minify(m, w, r, "text/xml", nil), "Minify must return error at first read")
 }
 
 func TestWriterErrors(t *testing.T) {
@@ -71,7 +65,7 @@
 		// writes:                  0         1  23 4  5 6789012345    6789 012    3 456        7        8  9
 		r := bytes.NewBufferString(`<!DOCTYPE foo><?xml?><a x=y z="val"><b/><c></c></a><![CDATA[data<<<<<]]>text`)
 		w := test.NewErrorWriter(n)
-		assert.Equal(t, test.ErrPlain, Minify(m, "text/xml", w, r), "Minify must return error at write "+strconv.FormatInt(int64(n), 10))
+		assert.Equal(t, test.ErrPlain, Minify(m, w, r, "text/xml", nil), "Minify must return error at write "+strconv.FormatInt(int64(n), 10))
 	}
 }
 
