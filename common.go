--- conflicted
+++ resolved
@@ -3,11 +3,7 @@
 import (
 	"bytes"
 	"encoding/base64"
-<<<<<<< HEAD
-	"math"
 	"mime"
-=======
->>>>>>> 4f5bf175
 	"net/url"
 
 	"github.com/tdewolff/parse"
