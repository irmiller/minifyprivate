--- conflicted
+++ resolved
@@ -12,18 +12,6 @@
 	"github.com/tdewolff/test"
 )
 
-<<<<<<< HEAD
-func assertCSS(t *testing.T, isStylesheet bool, input, expected string) {
-	var params map[string]string
-	if !isStylesheet {
-		params = map[string]string{"inline": "1"}
-	}
-
-	m := minify.New()
-	b := &bytes.Buffer{}
-	assert.Nil(t, Minify(m, b, bytes.NewBufferString(input), "text/css", params), "Minify must not return error in "+input)
-	assert.Equal(t, expected, b.String(), "Minify must give expected result in "+input)
-=======
 func TestCSS(t *testing.T) {
 	var cssTests = []struct {
 		css      string
@@ -58,10 +46,9 @@
 	m := minify.New()
 	for _, tt := range cssTests {
 		b := &bytes.Buffer{}
-		assert.Nil(t, Minify(m, "text/css", b, bytes.NewBufferString(tt.css)), "Minify must not return error in "+tt.css)
+		assert.Nil(t, Minify(m, b, bytes.NewBufferString(tt.css), "text/css", nil), "Minify must not return error in "+tt.css)
 		assert.Equal(t, tt.expected, b.String(), "Minify must give expected result in "+tt.css)
 	}
->>>>>>> a762ea0d
 }
 
 func TestCSSInline(t *testing.T) {
@@ -153,132 +140,20 @@
 		{"FONT-FAMILY: ru\"", "font-family:ru\""},
 	}
 
-<<<<<<< HEAD
-func TestCSS(t *testing.T) {
-	assertCSS(t, false, "/*comment*/", "")
-	assertCSS(t, false, ";", "")
-	assertCSS(t, false, "key: value;", "key:value")
-	assertCSS(t, false, "margin: 0 1; padding: 0 1;", "margin:0 1;padding:0 1")
-	assertCSS(t, false, "color: #FF0000;", "color:red")
-	assertCSS(t, false, "color: #000000;", "color:#000")
-	assertCSS(t, false, "color: black;", "color:#000")
-	assertCSS(t, false, "color: rgb(255,255,255);", "color:#fff")
-	assertCSS(t, false, "color: rgb(100%,100%,100%);", "color:#fff")
-	assertCSS(t, false, "color: rgba(255,0,0,1);", "color:red")
-	assertCSS(t, false, "color: rgba(255,0,0,2);", "color:red")
-	assertCSS(t, false, "color: rgba(255,0,0,0.5);", "color:rgba(255,0,0,.5)")
-	assertCSS(t, false, "color: rgba(255,0,0,-1);", "color:transparent")
-	assertCSS(t, false, "color: hsl(0,100%,50%);", "color:red")
-	assertCSS(t, false, "color: hsla(1,2%,3%,1);", "color:#080807")
-	assertCSS(t, false, "color: hsla(1,2%,3%,0);", "color:transparent")
-	assertCSS(t, false, "font-weight: bold; font-weight: normal;", "font-weight:700;font-weight:400")
-	assertCSS(t, false, "font: bold \"Times new Roman\",\"Sans-Serif\";", "font:700 times new roman,\"sans-serif\"")
-	assertCSS(t, false, "outline: none;", "outline:0")
-	assertCSS(t, false, "outline: none !important;", "outline:0!important")
-	assertCSS(t, false, "border-left: none;", "border-left:0")
-	assertCSS(t, false, "margin: 1 1 1 1;", "margin:1")
-	assertCSS(t, false, "margin: 1 2 1 2;", "margin:1 2")
-	assertCSS(t, false, "margin: 1 2 3 2;", "margin:1 2 3")
-	assertCSS(t, false, "margin: 1 2 3 4;", "margin:1 2 3 4")
-	assertCSS(t, false, "margin: 1 1 1 a;", "margin:1 1 1 a")
-	assertCSS(t, false, "margin: 1 1 1 1 !important;", "margin:1!important")
-	assertCSS(t, false, "padding:.2em .4em .2em", "padding:.2em .4em")
-	assertCSS(t, false, "margin: 0em;", "margin:0")
-	assertCSS(t, false, "font-family:'Arial', 'Times New Roman';", "font-family:arial,times new roman")
-	assertCSS(t, false, "background:url('http://domain.com/image.png');", "background:url(http://domain.com/image.png)")
-	assertCSS(t, false, "filter: progid : DXImageTransform.Microsoft.BasicImage(rotation=1);", "filter:progid:DXImageTransform.Microsoft.BasicImage(rotation=1)")
-	assertCSS(t, false, "filter: progid:DXImageTransform.Microsoft.Alpha(Opacity=0);", "filter:alpha(opacity=0)")
-	assertCSS(t, false, "content: \"a\\\nb\";", "content:\"ab\"")
-	assertCSS(t, false, "content: \"a\\\r\nb\\\r\nc\";", "content:\"abc\"")
-	assertCSS(t, false, "content: \"\";", "content:\"\"")
-	assertCSS(t, true, "i { key: value; key2: value; }", "i{key:value;key2:value}")
-	assertCSS(t, true, ".cla .ss > #id { x:y; }", ".cla .ss>#id{x:y}")
-	assertCSS(t, true, ".cla[id ^= L] { x:y; }", ".cla[id^=L]{x:y}")
-	assertCSS(t, true, "area:focus { outline : 0;}", "area:focus{outline:0}")
-	assertCSS(t, true, "@import 'file';", "@import 'file'")
-	assertCSS(t, true, "@font-face { x:y; }", "@font-face{x:y}")
-
-	assertCSS(t, false, "font:27px/13px arial,sans-serif", "font:27px/13px arial,sans-serif")
-	assertCSS(t, false, "text-decoration: none !important", "text-decoration:none!important")
-	assertCSS(t, false, "color:#fff", "color:#fff")
-	assertCSS(t, false, "border:2px rgb(255,255,255);", "border:2px #fff")
-	assertCSS(t, false, "margin:-1px", "margin:-1px")
-	assertCSS(t, false, "margin:+1px", "margin:1px")
-	assertCSS(t, false, "margin:0.5em", "margin:.5em")
-	assertCSS(t, false, "margin:-0.5em", "margin:-.5em")
-	assertCSS(t, false, "margin:05em", "margin:5em")
-	assertCSS(t, false, "margin:.50em", "margin:.5em")
-	assertCSS(t, false, "margin:5.0em", "margin:5em")
-	assertCSS(t, false, "color:#c0c0c0", "color:silver")
-	assertCSS(t, false, "-ms-filter: \"progid:DXImageTransform.Microsoft.Alpha(Opacity=80)\";", "-ms-filter:\"alpha(opacity=80)\"")
-	assertCSS(t, false, "filter: progid:DXImageTransform.Microsoft.Alpha(Opacity = 80);", "filter:alpha(opacity=80)")
-	assertCSS(t, false, "MARGIN:1EM", "margin:1em")
-	assertCSS(t, false, "color:CYAN", "color:cyan")
-	assertCSS(t, false, "background:URL(x.PNG);", "background:url(x.PNG)")
-	assertCSS(t, false, "background:url(/*nocomment*/)", "background:url(/*nocomment*/)")
-	assertCSS(t, false, "background:url(data:,text)", "background:url(data:,text)")
-	assertCSS(t, false, "background:url('data:text/xml; version = 2.0,content')", "background:url(data:text/xml;version=2.0,content)")
-	assertCSS(t, false, "background:url('data:\\'\",text')", "background:url('data:\\'\",text')")
-	assertCSS(t, false, "margin:0 0 18px 0;", "margin:0 0 18px")
-	assertCSS(t, true, "input[type=\"radio\"]{x:y}", "input[type=radio]{x:y}")
-	assertCSS(t, true, "DIV{margin:1em}", "div{margin:1em}")
-	assertCSS(t, true, ".CLASS{margin:1em}", ".CLASS{margin:1em}")
-	assertCSS(t, true, "@MEDIA all{}", "@media all{}")
-	assertCSS(t, true, "@media only screen and (max-width : 800px){}", "@media only screen and (max-width:800px){}")
-	assertCSS(t, true, "@media (-webkit-min-device-pixel-ratio:1.5),(min-resolution:1.5dppx){}", "@media(-webkit-min-device-pixel-ratio:1.5),(min-resolution:1.5dppx){}")
-	assertCSS(t, true, "[class^=icon-] i[class^=icon-],i[class*=\" icon-\"]{x:y}", "[class^=icon-] i[class^=icon-],i[class*=\" icon-\"]{x:y}")
-	assertCSS(t, true, "html{line-height:1;}html{line-height:1;}", "html{line-height:1}html{line-height:1}")
-	assertCSS(t, true, ".clearfix { *zoom: 1; }", ".clearfix{*zoom:1}")
-	assertCSS(t, true, "a { b: 1", "a{b:1}")
-	assertCSS(t, false, "background:none", "background:0 0")
-	assertCSS(t, false, "background:none 1 1", "background:none 1 1")
-	assertCSS(t, false, "z-index:1000", "z-index:1000")
-
-	// coverage
-	assertCSS(t, false, "margin: 1 1;", "margin:1")
-	assertCSS(t, false, "margin: 1 2;", "margin:1 2")
-	assertCSS(t, false, "margin: 1 1 1;", "margin:1")
-	assertCSS(t, false, "margin: 1 2 1;", "margin:1 2")
-	assertCSS(t, false, "margin: 1 2 3;", "margin:1 2 3")
-	assertCSS(t, false, "margin: 0%;", "margin:0")
-	assertCSS(t, false, "color: rgb(255,64,64);", "color:#ff4040")
-	assertCSS(t, false, "color: rgb(256,-34,2342435);", "color:#f0f")
-	assertCSS(t, false, "color: rgb(120%,-45%,234234234%);", "color:#f0f")
-	assertCSS(t, false, "color: rgb(0, 1, ident);", "color:rgb(0,1,ident)")
-	assertCSS(t, false, "color: rgb(ident);", "color:rgb(ident)")
-	assertCSS(t, false, "margin: rgb(ident);", "margin:rgb(ident)")
-	assertCSS(t, false, "filter: progid:b().c.Alpha(rgba(x));", "filter:progid:b().c.Alpha(rgba(x))")
-	assertCSS(t, true, "a, b + c { x:y; }", "a,b+c{x:y}")
-
-	// go-fuzz
-	assertCSS(t, false, "FONT-FAMILY: ru\"", "font-family:ru\"")
-	assertCSS(t, true, "input[type=\"\x00\"] {  a: b\n}.a{}", "input[type=\"\x00\"] {  a: b\n}.a{}")
-	assertCSS(t, true, "a{a:)'''", "a{a:)'''}")
-=======
 	m := minify.New()
 	for _, tt := range cssTests {
 		r := bytes.NewBufferString(tt.css)
 		w := &bytes.Buffer{}
-		assert.Nil(t, Minify(m, "text/css;inline=1", w, r), "Minify must not return error in "+tt.css)
+		assert.Nil(t, Minify(m, w, r, "text/css", map[string]string{"inline": "1"}), "Minify must not return error in "+tt.css)
 		assert.Equal(t, tt.expected, w.String(), "Minify must give expected result in "+tt.css)
 	}
-}
-
-func TestCSSInlineMediatype(t *testing.T) {
-	css := `color:red`
-	m := minify.New()
-
-	r := bytes.NewBufferString(css)
-	w := &bytes.Buffer{}
-	assert.Nil(t, Minify(m, "text/css ; inline = 1", w, r), "Minify must not return error in "+css)
-	assert.Equal(t, css, w.String(), "Minify must give expected result in "+css)
 }
 
 func TestReaderErrors(t *testing.T) {
 	m := minify.New()
 	r := test.NewErrorReader(0)
 	w := &bytes.Buffer{}
-	assert.Equal(t, test.ErrPlain, Minify(m, "text/css", w, r), "Minify must return error at first read")
+	assert.Equal(t, test.ErrPlain, Minify(m, w, r, "text/css", nil), "Minify must return error at first read")
 }
 
 func TestWriterErrors(t *testing.T) {
@@ -302,10 +177,9 @@
 		for _, n := range tt.n {
 			r := bytes.NewBufferString(tt.css)
 			w := test.NewErrorWriter(n)
-			assert.Equal(t, test.ErrPlain, Minify(m, "text/css", w, r), "Minify must return error in "+tt.css+" at write "+strconv.FormatInt(int64(n), 10))
+			assert.Equal(t, test.ErrPlain, Minify(m, w, r, "text/css", nil), "Minify must return error in "+tt.css+" at write "+strconv.FormatInt(int64(n), 10))
 		}
 	}
->>>>>>> a762ea0d
 }
 
 ////////////////////////////////////////////////////////////////
